--- conflicted
+++ resolved
@@ -61,7 +61,6 @@
   updatedAt: string
 }
 
-<<<<<<< HEAD
 interface PollutionProperties {
   latitude: number;
   longitude: number;
@@ -79,8 +78,6 @@
 }
 
 
-=======
->>>>>>> 148ed8ba
 // Satellite API service to fetch data with POST request
 export const getSatelliteData = async (body = {}) => {
   try {
@@ -137,7 +134,6 @@
     console.error("Error fetching report data:", error)
     return null
   }
-<<<<<<< HEAD
 };
 
 
@@ -162,7 +158,4 @@
     console.error('Error fetching pollution data:', error);
     return null;
   }
-};
-=======
-}
->>>>>>> 148ed8ba
+};