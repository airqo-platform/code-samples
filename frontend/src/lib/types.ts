--- conflicted
+++ resolved
@@ -16,7 +16,6 @@
 }
 
 export interface SiteInformation {
-<<<<<<< HEAD
     category_counts: {
       [key: string]: number; // Counts of categories
     };
@@ -164,7 +163,6 @@
     mean_NO2: number;
   }
   
-=======
   category_counts: {
     [key: string]: number // Counts of categories
   }
@@ -332,5 +330,4 @@
   city: string
   district: string
   category: string
-}
->>>>>>> 148ed8ba
+}